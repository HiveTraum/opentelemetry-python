--- conflicted
+++ resolved
@@ -413,11 +413,8 @@
               -e {toxinidir}/opentelemetry-sdk \
               -e {toxinidir}/opentelemetry-instrumentation \
               -e {toxinidir}/tests/util \
-<<<<<<< HEAD
               -e {toxinidir}/ext/opentelemetry-ext-asyncpg \
-=======
               -e {toxinidir}/ext/opentelemetry-ext-celery \
->>>>>>> a284367f
               -e {toxinidir}/ext/opentelemetry-ext-dbapi \
               -e {toxinidir}/ext/opentelemetry-ext-mysql \
               -e {toxinidir}/ext/opentelemetry-ext-psycopg2 \
