--- conflicted
+++ resolved
@@ -228,11 +228,10 @@
 
         self.assertIs(span.resource, resource)
 
-<<<<<<< HEAD
     def test_if_headers_equals_none(self):
         result = requests.get(self.URL, headers=None)
         self.assertEqual(result.text, "Hello!")
-=======
+
     @mock.patch("requests.Session.send", side_effect=requests.RequestException)
     def test_requests_exception_without_response(self, *_, **__):
 
@@ -303,5 +302,4 @@
         self.assertEqual(
             span_list[0].status.canonical_code,
             StatusCanonicalCode.DEADLINE_EXCEEDED,
-        )
->>>>>>> b108596d
+        )